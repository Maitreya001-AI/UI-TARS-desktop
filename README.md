--- conflicted
+++ resolved
@@ -9,16 +9,10 @@
 
 
 <p align="center">
-<<<<<<< HEAD
         &nbsp&nbsp 📑 <a href="https://arxiv.org/abs/2501.12326">Paper</a> &nbsp&nbsp
         | 🤗 <a href="https://huggingface.co/bytedance-research/UI-TARS-7B-SFT">Hugging Face Models</a>&nbsp&nbsp
         | 
 <br>
-=======
-        &nbsp&nbsp 📑 <a href="https://github.com/bytedance/UI-TARS/blob/main/UI_TARS_paper_preview.pdf">Paper</a> &nbsp&nbsp
-        |&nbsp&nbsp 🤗 <a href="https://huggingface.co/bytedance-research/UI-TARS-7B-SFT">Hugging Face Models</a>&nbsp&nbsp
-        |&nbsp&nbsp
->>>>>>> eea93d97
 🖥️ Desktop Application &nbsp&nbsp
 | &nbsp&nbsp 👓 <a href="https://github.com/web-infra-dev/midscene">Midscene (use in browser)</a>
 </p>
